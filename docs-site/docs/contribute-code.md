---
id: contribute-code
title: How to Contribute Code
---

<!--- Licensed to the Apache Software Foundation (ASF) under one or more contributor license agreements.  See the NOTICE file distributed with this work for additional information regarding copyright ownership.  The ASF licenses this file to you under the Apache License, Version 2.0 (the "License"); you may not use this file except in compliance with the License.  You may obtain a copy of the License at http://www.apache.org/licenses/LICENSE-2.0 Unless required by applicable law or agreed to in writing, software distributed under the License is distributed on an "AS IS" BASIS, WITHOUT WARRANTIES OR CONDITIONS OF ANY KIND, either express or implied.  See the License for the specific language governing permissions and limitations under the License.  -->

## Coding Style

The SINGA codebase follows the Google Style for both [CPP](http://google-styleguide.googlecode.com/svn/trunk/cppguide.xml) and [Python](http://google.github.io/styleguide/pyguide.html) code.

A simple way to enforce the Google coding styles is to use the linting and formating tools in the Visual Studio Code editor:

- [C/C++ extension](https://marketplace.visualstudio.com/items?itemName=ms-vscode.cpptools)
- [Python extension](https://marketplace.visualstudio.com/items?itemName=ms-python.python)
- [cpplint extension](https://marketplace.visualstudio.com/items?itemName=mine.cpplint)
- [Clang-Format](https://marketplace.visualstudio.com/items?itemName=xaver.clang-format)

Once the extensions are installed, edit the `settings.json` file.

<<<<<<< HEAD
```json 
"[cpp]": {
    "editor.defaultFormatter": "xaver.clang-format"
},
"cpplint.cpplintPath": "path/to/cpplint",

"editor.formatOnSave": true,
"python.formatting.provider": "yapf",
"python.linting.enabled": true,
"python.linting.lintOnSave": true,
=======
```json
{
  "[cpp]": {
    "editor.defaultFormatter": "xaver.clang-format"
  },
  "cpplint.cpplintPath": "path/to/cpplint",

  "editor.formatOnSave": true,
  "python.formatting.provider": "yapf",
  "python.linting.enabled": true,
  "python.linting.lintOnSave": true,
  "clang-format.language.cpp.style": "google",
  "python.formatting.yapfArgs": ["--style", "{based_on_style: google}"]
}
>>>>>>> bbd09923
```
Configurations are specified in corresponding config files. And these tools would look up for configuration files in the root of the project automatically, e.g. `.pylintrc`.

#### Tool Installation

- Ubuntu 18.04:
```
$ sudo pip install cpplint
$ which cpplint
/path/to/cpplint

$ sudo apt install clang-format-6.0

$ pip install yapf pylint
```

- OSX:
```
$ sudo pip install cpplint
$ which cpplint
/path/to/cpplint

$ brew install clang-format

$ pip install yapf pylint
```

- Windows:
Install Anaconda for package management, and install LLVM for clang-format.
```
$ pip install cpplint
$ where cpplint
C:/path/to/cpplint.exe

$ pip install yapf pylint
```

#### Usage
- After the configuration, linting should be automatically applied when editing source code file. Errors and warnings are listed in Visual Studio Code `PROBLEMS` panel.
- Code Formatting could be done by bringing up Command Palette(`Shift+Ctrl+P` in Windows or `Shift+Command+P` in OSX) and type `Format Document`.

<<<<<<< HEAD
#### Submission 
You need to fix the format errors before submitting the pull requests.

## JIRA format
=======
Depending on your platform, the user settings file is located here:
>>>>>>> bbd09923

1. Windows %APPDATA%\Code\User\settings.json
2. macOS "\$HOME/Library/Application Support/Code/User/settings.json"
3. Linux "\$HOME/.config/Code/User/settings.json"

Configurations are specified in corresponding config files. And these tools would look up for configuration files in the root of the project automatically, e.g. `.pylintrc`.

#### Tool Installation

It is ideal when all the contributors uses the same version of code formatting tool (clang-format 9.0.0 and yapf 0.29.0), so that all code formatting in different PRs would be identical to get rid of github pull request conflicts.

First, install LLVM 9.0 which provides clang-format version 9.0.0. The download page of LLVM is:

- [LLVM](http://releases.llvm.org/download.html#9.0.0)

Second, install cpplint, pylint and yapf

- OSX:

  ```
  $ sudo pip install cpplint
  $ which cpplint
  /path/to/cpplint

  $ pip install yapf==0.29.0
  $ pip install pylint
  ```

- Windows: Install Anaconda for package management.

  ```
  $ pip install cpplint
  $ where cpplint
  C:/path/to/cpplint.exe

  $ pip install yapf==0.29.0
  $ pip install pylint
  ```

#### Usage

- After the configuration, linting should be automatically applied when editing source code file. Errors and warnings are listed in Visual Studio Code `PROBLEMS` panel.
- Code Formatting could be done by bringing up Command Palette(`Shift+Ctrl+P` in Windows or `Shift+Command+P` in OSX) and type `Format Document`.

#### Submission

You need to fix the format errors before submitting the pull requests.

## Developing Environment

Visual Studio Code is recommended as the editor. Extensions like Python, C/C++, Code Spell Checker, autoDocstring, vim, Remote Development could be installed. A reference configuration (i.e., `settings.json`) of these extensions is [here](https://gist.github.com/nudles/3d23cfb6ffb30ca7636c45fe60278c55).

If you update the CPP code, you need to recompile SINGA [from source](./build.md). It is recommended to use the native building tools in the `*-devel` Docker images or `conda build`.

If you only update the Python code, you can install SINGAS once, and then copy the updated Python files to replace those in the Python installation folder,

```shell
cp python/singa/xx.py  <path to conda>/lib/python3.7/site-packages/singa/
```

## Workflow

Please refer to the [git workflow page](./git-workflow).<|MERGE_RESOLUTION|>--- conflicted
+++ resolved
@@ -18,18 +18,6 @@
 
 Once the extensions are installed, edit the `settings.json` file.
 
-<<<<<<< HEAD
-```json 
-"[cpp]": {
-    "editor.defaultFormatter": "xaver.clang-format"
-},
-"cpplint.cpplintPath": "path/to/cpplint",
-
-"editor.formatOnSave": true,
-"python.formatting.provider": "yapf",
-"python.linting.enabled": true,
-"python.linting.lintOnSave": true,
-=======
 ```json
 {
   "[cpp]": {
@@ -44,56 +32,9 @@
   "clang-format.language.cpp.style": "google",
   "python.formatting.yapfArgs": ["--style", "{based_on_style: google}"]
 }
->>>>>>> bbd09923
-```
-Configurations are specified in corresponding config files. And these tools would look up for configuration files in the root of the project automatically, e.g. `.pylintrc`.
-
-#### Tool Installation
-
-- Ubuntu 18.04:
-```
-$ sudo pip install cpplint
-$ which cpplint
-/path/to/cpplint
-
-$ sudo apt install clang-format-6.0
-
-$ pip install yapf pylint
 ```
 
-- OSX:
-```
-$ sudo pip install cpplint
-$ which cpplint
-/path/to/cpplint
-
-$ brew install clang-format
-
-$ pip install yapf pylint
-```
-
-- Windows:
-Install Anaconda for package management, and install LLVM for clang-format.
-```
-$ pip install cpplint
-$ where cpplint
-C:/path/to/cpplint.exe
-
-$ pip install yapf pylint
-```
-
-#### Usage
-- After the configuration, linting should be automatically applied when editing source code file. Errors and warnings are listed in Visual Studio Code `PROBLEMS` panel.
-- Code Formatting could be done by bringing up Command Palette(`Shift+Ctrl+P` in Windows or `Shift+Command+P` in OSX) and type `Format Document`.
-
-<<<<<<< HEAD
-#### Submission 
-You need to fix the format errors before submitting the pull requests.
-
-## JIRA format
-=======
 Depending on your platform, the user settings file is located here:
->>>>>>> bbd09923
 
 1. Windows %APPDATA%\Code\User\settings.json
 2. macOS "\$HOME/Library/Application Support/Code/User/settings.json"
