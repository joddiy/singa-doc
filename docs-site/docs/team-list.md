---
id: team-list
title: The SINGA Team
---

<!--- Licensed to the Apache Software Foundation (ASF) under one or more contributor license agreements.  See the NOTICE file distributed with this work for additional information regarding copyright ownership.  The ASF licenses this file to you under the Apache License, Version 2.0 (the "License"); you may not use this file except in compliance with the License.  You may obtain a copy of the License at http://www.apache.org/licenses/LICENSE-2.0 Unless required by applicable law or agreed to in writing, software distributed under the License is distributed on an "AS IS" BASIS, WITHOUT WARRANTIES OR CONDITIONS OF ANY KIND, either express or implied.  See the License for the specific language governing permissions and limitations under the License.  -->

A successful project requires many people to play many roles. Some members write
code or documentation, while others are valuable as testers, submitting patches
and suggestions.

The SINGA community has developers mainly from National University of Singapore,
Zhejiang University, NetEase, Osaka University, yzBigData, etc.

## PMC

<<<<<<< HEAD
| Name          | Email                   | Organization                                  |
| ------------- | ----------------------- | --------------------------------------------- |
| Gang Chen     | cg@apache.org           | Zhejiang University                           |
| Anh Dinh      | dinhtta@apache.org      | Singapore University of Technology and Design |
| Ted Dunning   | tdunning@apache.org     | Apache Software Foundation                    |
| Jinyang Gao   | jinyang@apache.org      | DAMO Academy, Alibaba Group                   |
| Alan Gates    | gates@apache.org        | Apache Software Foundation                    |
| Zhaojing Luo  | zhaojing@apache.org     | National University of Singapore              |
| Thejas Nair   | thejas@apache.org       | Apache Software Foundation                    |
| Beng Chin Ooi | ooibc@apache.org        | National University of Singapore              |
| Moaz Reyad    | moaz@apache.org         | Université Grenoble Alpes                     |
| Kian-Lee Tan  | tankianlee@apache.org   | National University of Singapore              |
| Wei Wang      | wangwei@apache.org      | National University of Singapore              |
| Sai Ho Yeung  | chrishkchris@apache.org | National University of Singapore              |
| Meihui Zhang  | meihuizhang@apache.org  | Beijing Institute of Technology               |
| Kaiping Zheng | kaiping@apache.org      | National University of Singapore              |
=======
| Name          | Email                  | Organization                                  |
| ------------- | ---------------------- | --------------------------------------------- |
| Gang Chen     | cg@apache.org          | Zhejiang University                           |
| Anh Dinh      | dinhtta@apache.org     | Singapore University of Technology and Design |
| Ted Dunning   | tdunning@apache.org    | Apache Software Foundation                    |
| Jinyang Gao   | jinyang@apache.org     | DAMO Academy, Alibaba Group                   |
| Alan Gates    | gates@apache.org       | Apache Software Foundation                    |
| Zhaojing Luo  | zhaojing@apache.org    | National University of Singapore              |
| Thejas Nair   | thejas@apache.org      | Apache Software Foundation                    |
| Beng Chin Ooi | ooibc@apache.org       | National University of Singapore              |
| Moaz Reyad    | moaz@apache.org        | Université Grenoble Alpes                     |
| Kian-Lee Tan  | tankianlee@apache.org  | National University of Singapore              |
| Wei Wang      | wangwei@apache.org     | National University of Singapore              |
| Zhongle Xie   | zhongle@apache.org     | National University of Singapore              |
| Meihui Zhang  | meihuizhang@apache.org | Beijing Institute of Technology               |
| Kaiping Zheng | kaiping@apache.org     | National University of Singapore              |
>>>>>>> 8b0bdd3b

## Committers

| Name         | Email               | Organization                     |
| ------------ | ------------------- | -------------------------------- |
| Chonho Lee   | chonho@apache.org   | Osaka University                 |
| Sheng Wang   | wangsh@apache.org   | DAMO Academy, Alibaba Group      |
| Wanqi Xue    | xuewanqi@apache.org | Nanyang Technological University |
| Xiangrui Cai | caixr@apache.org    | Nankai University                |

## Contributors

| Name               | Email                        | Organization                                  |
| ------------------ | ---------------------------- | --------------------------------------------- |
| Haibo Chen         | hzchenhaibo@corp.netease.com | NetEase                                       |
| Xin Ji             | vincent.j.xin@gmail.com      | Visenze, Singapore                            |
| Anthony K. H. Tung | atung@comp.nus.edu.sg        | National University of Singapore              |
| Ji Wang            | wangji@mzhtechnologies.com   | Hangzhou MZH Technologies                     |
| Yuan Wang          | wangyuan@corp.netease.com    | NetEase                                       |
| Wenfeng Wu         | dcswuw@gmail.com             | Freelancer, China                             |
| Chang Yao          | yaochang2009@gmail.com       | Hangzhou MZH Technologies                     |
| Shicheng Chen      | chengsc@comp.nus.edu.sg      | National University of Singapore              |
| Joddiy Zhang       | joddiyzhang@gmail.com        | National University of Singapore              |
| Shicong Lin        | dcslin@nus.edu.sg            | National University of Singapore              |
| Kaiyuan Yang       | yangky@comp.nus.edu.sg       | National University of Singapore              |
| Rulin Xing         | xjdkcsq3@gmail.com           | Huazhong University of Science and Technology |<|MERGE_RESOLUTION|>--- conflicted
+++ resolved
@@ -14,7 +14,6 @@
 
 ## PMC
 
-<<<<<<< HEAD
 | Name          | Email                   | Organization                                  |
 | ------------- | ----------------------- | --------------------------------------------- |
 | Gang Chen     | cg@apache.org           | Zhejiang University                           |
@@ -28,27 +27,10 @@
 | Moaz Reyad    | moaz@apache.org         | Université Grenoble Alpes                     |
 | Kian-Lee Tan  | tankianlee@apache.org   | National University of Singapore              |
 | Wei Wang      | wangwei@apache.org      | National University of Singapore              |
+| Zhongle Xie   | zhongle@apache.org      | National University of Singapore              |
 | Sai Ho Yeung  | chrishkchris@apache.org | National University of Singapore              |
 | Meihui Zhang  | meihuizhang@apache.org  | Beijing Institute of Technology               |
 | Kaiping Zheng | kaiping@apache.org      | National University of Singapore              |
-=======
-| Name          | Email                  | Organization                                  |
-| ------------- | ---------------------- | --------------------------------------------- |
-| Gang Chen     | cg@apache.org          | Zhejiang University                           |
-| Anh Dinh      | dinhtta@apache.org     | Singapore University of Technology and Design |
-| Ted Dunning   | tdunning@apache.org    | Apache Software Foundation                    |
-| Jinyang Gao   | jinyang@apache.org     | DAMO Academy, Alibaba Group                   |
-| Alan Gates    | gates@apache.org       | Apache Software Foundation                    |
-| Zhaojing Luo  | zhaojing@apache.org    | National University of Singapore              |
-| Thejas Nair   | thejas@apache.org      | Apache Software Foundation                    |
-| Beng Chin Ooi | ooibc@apache.org       | National University of Singapore              |
-| Moaz Reyad    | moaz@apache.org        | Université Grenoble Alpes                     |
-| Kian-Lee Tan  | tankianlee@apache.org  | National University of Singapore              |
-| Wei Wang      | wangwei@apache.org     | National University of Singapore              |
-| Zhongle Xie   | zhongle@apache.org     | National University of Singapore              |
-| Meihui Zhang  | meihuizhang@apache.org | Beijing Institute of Technology               |
-| Kaiping Zheng | kaiping@apache.org     | National University of Singapore              |
->>>>>>> 8b0bdd3b
 
 ## Committers
 
